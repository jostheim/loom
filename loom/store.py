# Copyright (c) 2014, Salesforce.com, Inc.  All rights reserved.
#
# Redistribution and use in source and binary forms, with or without
# modification, are permitted provided that the following conditions
# are met:
#
# - Redistributions of source code must retain the above copyright
#   notice, this list of conditions and the following disclaimer.
# - Redistributions in binary form must reproduce the above copyright
#   notice, this list of conditions and the following disclaimer in the
#   documentation and/or other materials provided with the distribution.
# - Neither the name of Salesforce.com nor the names of its contributors
#   may be used to endorse or promote products derived from this
#   software without specific prior written permission.
#
# THIS SOFTWARE IS PROVIDED BY THE COPYRIGHT HOLDERS AND CONTRIBUTORS
# "AS IS" AND ANY EXPRESS OR IMPLIED WARRANTIES, INCLUDING, BUT NOT
# LIMITED TO, THE IMPLIED WARRANTIES OF MERCHANTABILITY AND FITNESS
# FOR A PARTICULAR PURPOSE ARE DISCLAIMED.  IN NO EVENT SHALL THE
# COPYRIGHT HOLDER OR CONTRIBUTORS BE LIABLE FOR ANY DIRECT, INDIRECT,
# INCIDENTAL, SPECIAL, EXEMPLARY, OR CONSEQUENTIAL DAMAGES (INCLUDING,
# BUT NOT LIMITED TO, PROCUREMENT OF SUBSTITUTE GOODS OR SERVICES; LOSS
# OF USE, DATA, OR PROFITS; OR BUSINESS INTERRUPTION) HOWEVER CAUSED AND
# ON ANY THEORY OF LIABILITY, WHETHER IN CONTRACT, STRICT LIABILITY, OR
# TORT (INCLUDING NEGLIGENCE OR OTHERWISE) ARISING IN ANY WAY OUT OF THE
# USE OF THIS SOFTWARE, EVEN IF ADVISED OF THE POSSIBILITY OF SUCH DAMAGE.

import os
import sys

if 'LOOM_STORE' in os.environ:
    STORE = os.environ['LOOM_STORE']
else:
    STORE = os.path.join(
        os.path.dirname(os.path.dirname(os.path.abspath(__file__))),
        'data')

MAX_SEED = 999999

INGEST_PATHS = {
    'version': 'version.txt',
    'schema': 'schema.json.gz',
    'rows_csv': 'rows_csv',
    'encoding': 'encoding.json.gz',
    'rows': 'rows.pbs.gz',
    'schema_row': 'schema.pb.gz',
    'tares': 'tares.pbs.gz',
    'diffs': 'diffs.pbs.gz',
<<<<<<< HEAD
    'samples': 'samples',
    'consensus': 'consensus',
=======
>>>>>>> 19478b24
}

SAMPLE_PATHS = {
    'config': 'config.pb.gz',
    'init': 'init.pb.gz',
    'shuffled': 'shuffled.pbs.gz',
    'model': 'model.pb.gz',
    'groups': 'groups',
    'assign': 'assign.pbs.gz',
    'infer_log': 'infer_log.pbs',
}

CONSENSUS_PATHS = {
    'config': 'config.pb.gz',
    'model': 'model.pb.gz',
    'groups': 'groups',
    'assign': 'assign.pbs.gz',
}


def get_mixture_filename(dirname, kindid):
    '''
    This must match get_mixture_filename(-,-) in src/cross_cat.cc
    '''
    return os.path.join(dirname, 'mixture.{:06d}.pbs.gz'.format(kindid))


def get_sample_dirname(dirname, seed):
    return os.path.join(dirname, 'sample.{:06d}'.format(seed))


def get_dataset_paths(name, operation=None):
    root = name if operation is None else os.path.join(name, operation)
    if not os.path.isabs(root):
        root = os.path.join(STORE, root)
<<<<<<< HEAD
    paths = {'root': root}
    for name, path in DATASET_PATHS.iteritems():
        paths[name] = os.path.join(root, path)
    return paths


def get_paths(name, operation=None, seed=0):
    assert seed < MAX_SEED, seed
    paths = get_dataset_paths(name, operation)
    sample = get_sample_dirname(paths['samples'], int(seed))
=======
    paths = {
        'root': root,
        'ingest': os.path.join(root, 'ingest'),
        'infer': os.path.join(root, 'infer'),
    }
    for name, path in INGEST_PATHS.iteritems():
        paths[name] = os.path.join(paths['ingest'], path)
    sample = get_sample_dirname(paths['infer'], int(seed))
>>>>>>> 19478b24
    for name, path in SAMPLE_PATHS.iteritems():
        paths[name] = os.path.join(sample, path)
    return paths


def get_consensus(name, operation=None):
    paths = get_dataset_paths(name, operation)
    consensus = paths['consensus']
    consensus_paths = {}
    for name, path in CONSENSUS_PATHS.iteritems():
        consensus_paths[name] = os.path.join(consensus, path)
    return consensus_paths


def get_samples(name, operation=None, sample_count=None):
    if sample_count is None:
        paths = get_paths(name, operation)
        sample_count = len(os.listdir(paths['infer']))
    samples = [
        get_paths(name, operation, seed=seed)
        for seed in xrange(int(sample_count))
    ]
    return samples


ERRORS = {
    'schema': 'First load dataset',
    'schema_row': 'First generate or ingest dataset',
    'config': 'First load or ingest dataset',
    'encoding': 'First load or ingest dataset',
    'rows': 'First generate or ingest dataset',
    'tares': 'First tare dataset',
    'diffs': 'First sparsify dataset',
    'init': 'First init',
    'shuffled': 'First shuffle',
}


def require(name, *requirements):
    if name is None:
        print 'try one of:'
        for name in sorted(os.listdir(STORE)):
            dataset = get_paths(name, 'data')
            if all(os.path.exists(dataset[r]) for r in requirements):
                print '  {}'.format(name)
        sys.exit(1)
    else:
        dataset = get_paths(name, 'data')
        for r in requirements:
            error = ERRORS.get(r, 'First create {}'.format(r))
            assert os.path.exists(dataset[r]), error<|MERGE_RESOLUTION|>--- conflicted
+++ resolved
@@ -46,11 +46,6 @@
     'schema_row': 'schema.pb.gz',
     'tares': 'tares.pbs.gz',
     'diffs': 'diffs.pbs.gz',
-<<<<<<< HEAD
-    'samples': 'samples',
-    'consensus': 'consensus',
-=======
->>>>>>> 19478b24
 }
 
 SAMPLE_PATHS = {
@@ -82,31 +77,25 @@
     return os.path.join(dirname, 'sample.{:06d}'.format(seed))
 
 
-def get_dataset_paths(name, operation=None):
+def get_dataset_paths(name, operation):
     root = name if operation is None else os.path.join(name, operation)
     if not os.path.isabs(root):
         root = os.path.join(STORE, root)
-<<<<<<< HEAD
-    paths = {'root': root}
-    for name, path in DATASET_PATHS.iteritems():
-        paths[name] = os.path.join(root, path)
+    paths = {
+        'root': root,
+        'ingest': os.path.join(root, 'ingest'),
+        'infer': os.path.join(root, 'infer'),
+        'consensus': os.path.join(root, 'consensus'),
+    }
+    for name, path in INGEST_PATHS.iteritems():
+        paths[name] = os.path.join(paths['ingest'], path)
     return paths
 
 
 def get_paths(name, operation=None, seed=0):
     assert seed < MAX_SEED, seed
     paths = get_dataset_paths(name, operation)
-    sample = get_sample_dirname(paths['samples'], int(seed))
-=======
-    paths = {
-        'root': root,
-        'ingest': os.path.join(root, 'ingest'),
-        'infer': os.path.join(root, 'infer'),
-    }
-    for name, path in INGEST_PATHS.iteritems():
-        paths[name] = os.path.join(paths['ingest'], path)
     sample = get_sample_dirname(paths['infer'], int(seed))
->>>>>>> 19478b24
     for name, path in SAMPLE_PATHS.iteritems():
         paths[name] = os.path.join(sample, path)
     return paths
@@ -115,10 +104,9 @@
 def get_consensus(name, operation=None):
     paths = get_dataset_paths(name, operation)
     consensus = paths['consensus']
-    consensus_paths = {}
     for name, path in CONSENSUS_PATHS.iteritems():
-        consensus_paths[name] = os.path.join(consensus, path)
-    return consensus_paths
+        paths[name] = os.path.join(consensus, path)
+    return paths
 
 
 def get_samples(name, operation=None, sample_count=None):
