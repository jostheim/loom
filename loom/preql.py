--- conflicted
+++ resolved
@@ -325,32 +325,6 @@
                 sample_count)
             return writer.result()
 
-<<<<<<< HEAD
-    def _relate(self, columns, writer, sample_count):
-        fnames = self._feature_names
-        entropys = self._query_server.entropy(
-            row_sets=[self._cols_to_mask([f]) for f in self._feature_names],
-            col_sets=[self._cols_to_mask([f]) for f in columns],
-            sample_count=sample_count)
-        writer.writerow([None] + columns)
-        for to_relate in fnames:
-            result_row = [to_relate]
-            feature_sets1 = self._cols_to_mask({to_relate})
-            for target_column in columns:
-                if target_column == to_relate:
-                    normalized_mi = 1.0
-                else:
-                    feature_sets2 = self._cols_to_mask({target_column})
-                    normalized_mi = self._normalized_mutual_information(
-                        feature_sets1,
-                        feature_sets2,
-                        entropys=entropys,
-                        sample_count=sample_count)
-                result_row.append(normalized_mi)
-            writer.writerow(result_row)
-
-=======
->>>>>>> de2430fd
     def refine(
             self,
             target_feature_sets=None,
