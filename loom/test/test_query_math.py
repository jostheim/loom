# Copyright (c) 2014, Salesforce.com, Inc.  All rights reserved.
#
# Redistribution and use in source and binary forms, with or without
# modification, are permitted provided that the following conditions
# are met:
#
# - Redistributions of source code must retain the above copyright
#   notice, this list of conditions and the following disclaimer.
# - Redistributions in binary form must reproduce the above copyright
#   notice, this list of conditions and the following disclaimer in the
#   documentation and/or other materials provided with the distribution.
# - Neither the name of Salesforce.com nor the names of its contributors
#   may be used to endorse or promote products derived from this
#   software without specific prior written permission.
#
# THIS SOFTWARE IS PROVIDED BY THE COPYRIGHT HOLDERS AND CONTRIBUTORS
# "AS IS" AND ANY EXPRESS OR IMPLIED WARRANTIES, INCLUDING, BUT NOT
# LIMITED TO, THE IMPLIED WARRANTIES OF MERCHANTABILITY AND FITNESS
# FOR A PARTICULAR PURPOSE ARE DISCLAIMED.  IN NO EVENT SHALL THE
# COPYRIGHT HOLDER OR CONTRIBUTORS BE LIABLE FOR ANY DIRECT, INDIRECT,
# INCIDENTAL, SPECIAL, EXEMPLARY, OR CONSEQUENTIAL DAMAGES (INCLUDING,
# BUT NOT LIMITED TO, PROCUREMENT OF SUBSTITUTE GOODS OR SERVICES; LOSS
# OF USE, DATA, OR PROFITS; OR BUSINESS INTERRUPTION) HOWEVER CAUSED AND
# ON ANY THEORY OF LIABILITY, WHETHER IN CONTRACT, STRICT LIABILITY, OR
# TORT (INCLUDING NEGLIGENCE OR OTHERWISE) ARISING IN ANY WAY OUT OF THE
# USE OF THIS SOFTWARE, EVEN IF ADVISED OF THE POSSIBILITY OF SUCH DAMAGE.

from itertools import product
import numpy
from nose import SkipTest
from nose.tools import (
    assert_almost_equal,
    assert_greater,
    assert_less,
)
from distributions.util import (
    density_goodness_of_fit,
    discrete_goodness_of_fit,
)
import loom.preql
import loom.query
from loom.test.util import for_each_dataset, load_rows


MIN_GOODNESS_OF_FIT = 1e-4
SCORE_TOLERANCE = 1e-3

SAMPLE_COUNT = 500

# tests are inaccurate with highly imbalanced data
MIN_CATEGORICAL_PROB = .03


@for_each_dataset
<<<<<<< HEAD
def test_score_none(root, encoding, **unused):
    with loom.query.get_server(root, debug=True) as server:
        preql = loom.preql.PreQL(server, encoding)
        fnames = preql.feature_names
        assert_almost_equal(
            server.score([None for _ in fnames]),
            0.,
            places=GOF_EXP)


@for_each_dataset
def test_mi_entropy_relations(root, encoding, **unused):
    raise SkipTest('FIXME(jglidden) test fails too often')
    with loom.query.get_server(root, debug=True) as server:
        preql = loom.preql.PreQL(server, encoding)
=======
def test_score_none(samples, encoding, **unused):
    cases = [
        (SingleSampleProtobufServer, samples[0]),
        (MultiSampleProtobufServer, samples[:1]),
        (MultiSampleProtobufServer, samples),
        (MultiSampleProtobufServer, [samples[0], samples[0]]),
    ]
    for Server, samples in cases:
        with Server(samples, debug=True) as protobuf_server:
            query_server = loom.query.QueryServer(protobuf_server)
            preql = loom.preql.PreQL(query_server, encoding)
            fnames = preql.feature_names
            assert_less(
                abs(query_server.score([None for _ in fnames])),
                SCORE_TOLERANCE)


@for_each_dataset
def test_mi_entropy_relations(samples, encoding, **unused):
    raise SkipTest('Not implemented: batch entropy')
    with loom.query.get_server(samples, debug=True) as query_server:
        preql = loom.preql.PreQL(query_server, encoding)
>>>>>>> 61b330b7
        fnames = preql.feature_names
        feature_sets = [
            [fnames[0]],
            [fnames[2]],
            [fnames[0], fnames[1]],
        ]
        for fset1, fset2 in product(feature_sets, feature_sets):
            to_sample1 = preql.cols_to_sample(fset1)
            to_sample2 = preql.cols_to_sample(fset2)
            to_sample = preql.cols_to_sample(fset1 + fset2)
            mutual_info = server.mutual_information(
                to_sample1,
                to_sample2,
                sample_count=SAMPLE_COUNT)
            entropy1 = server.entropy(
                to_sample1,
                sample_count=SAMPLE_COUNT)
            entropy2 = server.entropy(
                to_sample2,
                sample_count=SAMPLE_COUNT)
            entropy_joint = server.entropy(
                to_sample,
                sample_count=SAMPLE_COUNT)
            if to_sample1 == to_sample2:
                measures = [mutual_info, entropy1, entropy2, entropy_joint]
                for m1, m2 in product(measures, measures):
                    assert_almost_equal(m1.mean, m2.mean)
            expected = mutual_info.mean
            actual = entropy1.mean + entropy2.mean - entropy_joint.mean
            assert_almost_equal(actual, expected)


def _check_marginal_samples_match_scores(server, row, fi):
    row = loom.query.protobuf_to_data_row(row.diff)
    row[fi] = None
    to_sample = [i == fi for i in range(len(row))]
    samples = server.sample(to_sample, row, SAMPLE_COUNT)
    val = samples[0][fi]
    base_score = server.score(row)
    if isinstance(val, bool) or isinstance(val, int):
        probs_dict = {}
        samples = [sample[fi] for sample in samples]
        for sample in set(samples):
            row[fi] = sample
            probs_dict[sample] = numpy.exp(
                server.score(row) - base_score)
        if len(probs_dict) == 1:
            assert_almost_equal(probs_dict[sample], 1., places=SCORE_TOLERANCE)
            return
        if min(probs_dict.values()) < MIN_CATEGORICAL_PROB:
            return
        gof = discrete_goodness_of_fit(samples, probs_dict, plot=True)
    elif isinstance(val, float):
        probs = numpy.exp([
            server.score(sample) - base_score
            for sample in samples
        ])
        samples = [sample[fi] for sample in samples]
        gof = density_goodness_of_fit(samples, probs, plot=True)
    assert_greater(gof, MIN_GOODNESS_OF_FIT)


@for_each_dataset
<<<<<<< HEAD
def test_samples_match_scores(root, rows, **unused):
    rows = load_rows(rows)
    rows = rows[::len(rows) / 2]
    with loom.query.get_server(root, debug=True) as server:
=======
def test_samples_match_scores_one(samples, rows, **unused):
    Server = SingleSampleProtobufServer
    rows = load_rows(rows)
    rows = rows[::len(rows) / 5]
    with Server(samples[0], debug=True) as protobuf_server:
        for row in rows:
            _check_marginal_samples_match_scores(protobuf_server, row, 0)


@for_each_dataset
def test_samples_match_scores_multi(samples, rows, **unused):
    Server = MultiSampleProtobufServer
    rows = load_rows(rows)
    rows = rows[::len(rows) / 5]
    with Server(samples, debug=True) as protobuf_server:
>>>>>>> 61b330b7
        for row in rows:
            _check_marginal_samples_match_scores(server, row, 0)<|MERGE_RESOLUTION|>--- conflicted
+++ resolved
@@ -52,15 +52,13 @@
 
 
 @for_each_dataset
-<<<<<<< HEAD
 def test_score_none(root, encoding, **unused):
     with loom.query.get_server(root, debug=True) as server:
         preql = loom.preql.PreQL(server, encoding)
         fnames = preql.feature_names
-        assert_almost_equal(
-            server.score([None for _ in fnames]),
-            0.,
-            places=GOF_EXP)
+        assert_less(
+            abs(server.score([None for _ in fnames])),
+            SCORE_TOLERANCE)
 
 
 @for_each_dataset
@@ -68,30 +66,6 @@
     raise SkipTest('FIXME(jglidden) test fails too often')
     with loom.query.get_server(root, debug=True) as server:
         preql = loom.preql.PreQL(server, encoding)
-=======
-def test_score_none(samples, encoding, **unused):
-    cases = [
-        (SingleSampleProtobufServer, samples[0]),
-        (MultiSampleProtobufServer, samples[:1]),
-        (MultiSampleProtobufServer, samples),
-        (MultiSampleProtobufServer, [samples[0], samples[0]]),
-    ]
-    for Server, samples in cases:
-        with Server(samples, debug=True) as protobuf_server:
-            query_server = loom.query.QueryServer(protobuf_server)
-            preql = loom.preql.PreQL(query_server, encoding)
-            fnames = preql.feature_names
-            assert_less(
-                abs(query_server.score([None for _ in fnames])),
-                SCORE_TOLERANCE)
-
-
-@for_each_dataset
-def test_mi_entropy_relations(samples, encoding, **unused):
-    raise SkipTest('Not implemented: batch entropy')
-    with loom.query.get_server(samples, debug=True) as query_server:
-        preql = loom.preql.PreQL(query_server, encoding)
->>>>>>> 61b330b7
         fnames = preql.feature_names
         feature_sets = [
             [fnames[0]],
@@ -155,27 +129,9 @@
 
 
 @for_each_dataset
-<<<<<<< HEAD
 def test_samples_match_scores(root, rows, **unused):
     rows = load_rows(rows)
-    rows = rows[::len(rows) / 2]
+    rows = rows[::len(rows) / 5]
     with loom.query.get_server(root, debug=True) as server:
-=======
-def test_samples_match_scores_one(samples, rows, **unused):
-    Server = SingleSampleProtobufServer
-    rows = load_rows(rows)
-    rows = rows[::len(rows) / 5]
-    with Server(samples[0], debug=True) as protobuf_server:
-        for row in rows:
-            _check_marginal_samples_match_scores(protobuf_server, row, 0)
-
-
-@for_each_dataset
-def test_samples_match_scores_multi(samples, rows, **unused):
-    Server = MultiSampleProtobufServer
-    rows = load_rows(rows)
-    rows = rows[::len(rows) / 5]
-    with Server(samples, debug=True) as protobuf_server:
->>>>>>> 61b330b7
         for row in rows:
             _check_marginal_samples_match_scores(server, row, 0)