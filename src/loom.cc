--- conflicted
+++ resolved
@@ -137,77 +137,19 @@
     }
 
     if (global_logger) {
-        Logger::Dict message;
-
-        Logger::Dict timers;
+        protobuf::InferLog message;
+        auto & args = * message.mutable_args();
+
         for (auto & pair : timers_) {
-            timers(pair.first.c_str(), pair.second.total());
-        }
-        message("timers_total", timers);
-
-        global_logger.log(std::move(message));
-    }
-}
-
-<<<<<<< HEAD
-void Loom::log_metrics (Logger::Dict && message)
-{
-    if (global_logger) {
-
-        Logger::Dict timers;
-        for (auto & pair : timers_) {
-            timers(pair.first.c_str(), pair.second.elapsed());
-        }
-        message("timers", timers);
-
-        std::vector<size_t> category_counts;
-        std::vector<size_t> feature_counts;
-        std::vector<float> kind_alphas;
-        std::vector<float> kind_ds;
-        for (const auto & kind : cross_cat_.kinds) {
-            if (not kind.featureids.empty()) {
-                category_counts.push_back(
-                    kind.mixture.clustering.counts().size());
-                feature_counts.push_back(kind.featureids.size());
-                kind_alphas.push_back(kind.model.clustering.alpha);
-                kind_ds.push_back(kind.model.clustering.d);
-            }
-        }
-        message("summary", Logger::Dict
-            ("category_counts", category_counts)
-            ("feature_counts", feature_counts)
-            ("kind_hypers", Logger::Dict
-                ("alphas", kind_alphas)
-                ("ds", kind_ds)
-            )
-            ("model_hypers", Logger::Dict
-                ("alpha", cross_cat_.feature_clustering.alpha)
-                ("d", cross_cat_.feature_clustering.d)
-            )
-        );
-
-        //-----------------------------------------------------------
-        // FIXME do not compute this here; use a cached value instead
-        rng_t rng;
-        float score = cross_cat_.score_data(rng);
-        //-----------------------------------------------------------
-
-        size_t data_count = assignments_.row_count();
-        float kl_divergence = data_count
-                            ? (-score - log(data_count)) / data_count
-                            : 0;
-        message("scores", Logger::Dict
-            ("score", score)
-            ("assigned_object_count", data_count)
-            ("kl_divergence", kl_divergence)
-        );
-
-        global_logger.log(std::move(message));
-    }
-}
-
-=======
->>>>>>> 0d5e4bbc
+            auto & timer = * args.add_timers_total();
+            timer.set_name(pair.first.c_str());
+            timer.set_elapsed(pair.second.total());
+        }
+
+        global_logger.log(message);
+    }
+}
+
 void Loom::infer_single_pass (
         rng_t & rng,
         const char * rows_in,
@@ -342,7 +284,20 @@
         model_hypers.set_d(cross_cat_.feature_clustering.d);
 
         auto & scores = * args.mutable_scores();
+
+        //-----------------------------------------------------------
+        // FIXME do not compute this here; use a cached value instead
+        rng_t rng;
+        float score = cross_cat_.score_data(rng);
+        //-----------------------------------------------------------
+
+        size_t data_count = assignments_.row_count();
+        float kl_divergence = data_count
+                            ? (-score - log(data_count)) / data_count
+                            : 0;
         scores.set_assigned_object_count(assignments_.row_count());
+        scores.set_score(score);
+        scores.set_kl_divergence(kl_divergence);
 
         if (kernel) {
             auto & kernel_status = * args.mutable_kernel_status();
