language: python
python:
  - 2.7
cache:
  apt: true
  directories:
  - $HOME/.pip-cache
virtualenv:
  system_site_packages: true
before_install:
  - export CLONE=$PWD
  - export MAKEFLAGS="-j $(python -c 'from multiprocessing import cpu_count; print cpu_count()')"
  - echo Building on $MAKEFLAGS cpus
  - pip uninstall numpy -y || echo 'numpy not installed'
  - sudo add-apt-repository -y ppa:cython-dev/master-ppa
  - sudo apt-get update -qq
  - sudo apt-get install -qq python-setuptools cython python-numpy python-scipy libprotobuf-dev protobuf-compiler libgoogle-perftools-dev
  - cd
  - rm -rf distributions
  - git clone https://github.com/forcedotcom/distributions.git
  - cd distributions
  - pip install -r requirements.txt --download-cache $HOME/.pip-cache
<<<<<<< HEAD
  - make install
=======
  - git pull
  - DISTRIBUTIONS_USE_PROTOBUF=1 make install
>>>>>>> d612b374
  - cd $CLONE
env:
  - CXX_FLAGS="-march=native"
install:
  - make install
  - pip freeze
script:
  - make test<|MERGE_RESOLUTION|>--- conflicted
+++ resolved
@@ -20,12 +20,8 @@
   - git clone https://github.com/forcedotcom/distributions.git
   - cd distributions
   - pip install -r requirements.txt --download-cache $HOME/.pip-cache
-<<<<<<< HEAD
-  - make install
-=======
   - git pull
   - DISTRIBUTIONS_USE_PROTOBUF=1 make install
->>>>>>> d612b374
   - cd $CLONE
 env:
   - CXX_FLAGS="-march=native"
